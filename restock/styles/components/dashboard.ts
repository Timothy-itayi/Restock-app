--- conflicted
+++ resolved
@@ -2,65 +2,9 @@
 
 import { StyleSheet } from "react-native";
 import { fontFamily } from "../typography";
-<<<<<<< HEAD
 import colors, { type AppColors } from '../../lib/theme/colors';
-=======
-import colors, { type AppColors } from '@/app/theme/colors';
-import { useAppTheme } from '@/app/hooks/useResponsiveStyles';
->>>>>>> 3393338d
-
-// Enhanced dashboard styles with responsive design for iPad optimization
-export const getDashboardStyles = (appTheme: ReturnType<typeof useAppTheme>) => {
-  // Defensive check for undefined theme
-  if (!appTheme || !appTheme.layout || !appTheme.colors) {
-    console.warn('getDashboardStyles: appTheme is undefined, using fallback styles');
-    return StyleSheet.create({
-      container: { flex: 1, backgroundColor: '#FFFFFF' },
-      contentContainer: { padding: 20 },
-      section: { marginBottom: 24 },
-      sectionHeader: { marginBottom: 16 },
-      sectionTitle: { fontSize: 18, fontWeight: '600', color: '#1A1D20' },
-      welcomeSection: { marginBottom: 24, paddingTop: 8 },
-      welcomeTitle: { fontSize: 28, fontWeight: '400', color: '#1A1D20', lineHeight: 36, marginBottom: 8 },
-      welcomeSubtitle: { fontSize: 16, color: '#6C757D', lineHeight: 22 },
-      userName: { fontWeight: '600' },
-      statsGrid: { flexDirection: 'row', justifyContent: 'space-between', marginBottom: 16 },
-      statCard: { flex: 1, backgroundColor: '#F8F9FA', padding: 16, borderRadius: 8, marginHorizontal: 4, alignItems: 'center' },
-      statNumber: { fontSize: 24, fontWeight: '700', color: '#1A1D20', marginBottom: 4 },
-      statLabel: { fontSize: 12, color: '#6C757D', textAlign: 'center' },
-      sessionCard: { backgroundColor: '#FFFFFF', borderRadius: 8, padding: 16, marginBottom: 16, shadowColor: '#000', shadowOffset: { width: 0, height: 2 }, shadowOpacity: 0.1, shadowRadius: 4, elevation: 3 },
-      sessionHeader: { flexDirection: 'row', justifyContent: 'space-between', alignItems: 'flex-start', marginBottom: 12 },
-      sessionInfo: { flex: 1, marginRight: 12 },
-      sessionTitle: { fontSize: 16, fontWeight: '600', color: '#1A1D20', marginBottom: 4 },
-      sessionSubtitle: { fontSize: 14, color: '#6C757D' },
-      continueButton: { backgroundColor: '#22C55E', paddingHorizontal: 16, paddingVertical: 8, borderRadius: 6 },
-      continueButtonText: { color: '#FFFFFF', fontSize: 14, fontWeight: '600' },
-      breakdownContainer: { marginTop: 16, paddingTop: 16, borderTopWidth: 1, borderTopColor: '#E1E8ED' },
-      breakdownHeader: { flexDirection: 'row', justifyContent: 'space-between', alignItems: 'center', marginBottom: 12 },
-      breakdownTitle: { fontSize: 12, fontWeight: '600', color: '#6C757D', letterSpacing: 0.5 },
-      breakdownTotal: { fontSize: 12, color: '#6C757D' },
-      chartContainer: { marginBottom: 16 },
-      chart: { flexDirection: 'row', height: 8, borderRadius: 4, overflow: 'hidden', marginBottom: 8 },
-      chartSegment: { height: '100%' },
-      chartLabel: { fontSize: 12, color: '#6C757D', textAlign: 'center' },
-      breakdownList: { gap: 12 },
-      breakdownItem: { flexDirection: 'row', alignItems: 'center', paddingVertical: 8 },
-      breakdownItemHeader: { flexDirection: 'row', alignItems: 'center', flex: 1 },
-      breakdownItemIcon: { width: 24, height: 24, borderRadius: 12, marginRight: 8, justifyContent: 'center', alignItems: 'center' },
-      breakdownItemName: { fontSize: 14, fontWeight: '500', color: '#1A1D20', flex: 1 },
-      breakdownItemStats: { alignItems: 'flex-end' },
-      breakdownItemPercentage: { fontSize: 12, fontWeight: '600', color: '#1A1D20', marginBottom: 2 },
-      breakdownItemCount: { fontSize: 11, color: '#6C757D' },
-      emptyState: { alignItems: 'center', padding: 40 },
-      emptyStateTitle: { fontSize: 18, fontWeight: '600', color: '#1A1D20', marginTop: 16 },
-      emptyStateText: { fontSize: 14, color: '#6C757D', textAlign: 'center', marginTop: 8 },
-      startNewButton: { backgroundColor: '#22C55E', paddingHorizontal: 24, paddingVertical: 12, borderRadius: 8, marginTop: 16 },
-      startNewButtonText: { color: '#FFFFFF', fontSize: 16, fontWeight: '600' },
-    });
-  }
-  
-  return StyleSheet.create({
-  // Main container with responsive layout for iPad
+
+export const getDashboardStyles = (t: AppColors) => StyleSheet.create({
   container: {
     flex: 1,
     backgroundColor: appTheme.colors.neutral.lightest,
