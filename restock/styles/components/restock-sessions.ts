import { StyleSheet } from "react-native";
import { typography, fontFamily } from "../typography";
<<<<<<< HEAD
import colors, { type AppColors } from '../../lib/theme/colors';
=======
import colors, { type AppColors } from '@/app/theme/colors';
import { useAppTheme } from '@/app/hooks/useResponsiveStyles';
>>>>>>> 3393338d

// Notepad Color Palette with semantic button colors
// Primary: Industrial Grey (#6C757D)
// Paper: Warm cream (#FEFDF9, #FDFBF3)
// Borders: Light grey (#DEE2E6)
// Text: Dark grey (#212529)
// Buttons: Green for progress, Yellow/Brown for edit, Red for delete

export const getRestockSessionsStyles = (appTheme: ReturnType<typeof useAppTheme>) => StyleSheet.create({
  // Main container with notepad background - Responsive for iPad
  container: {
    flex: 1,
    paddingTop: appTheme.device.isTablet ? 80 : 60,
    backgroundColor: appTheme.colors.neutral.lighter, // Warm paper background
    overflow: "scroll",
    maxWidth: appTheme.layout.maxContentWidth as any,
    alignSelf: 'center',
    width: '100%',
  },
  
  // Start section for empty state
  startSection: {
    flex: 1,
    justifyContent: "center",
    alignItems: "center",
    paddingHorizontal: 20,
    marginTop: 200,
  },
  
  // Welcome prompt with instructions
  startPrompt: {
    fontFamily: 'Satoshi-Bold',
    fontSize: 24,
    fontWeight: "600",
    color: appTheme.colors.neutral.darkest,
    marginBottom: 50,
    textAlign: "center",
  },
  
  // Instructions text
  instructions: {
    fontFamily: 'Satoshi-Regular',
    fontSize: 16,
    color: appTheme.colors.neutral.medium,
    textAlign: "center",
    lineHeight: 24,
    marginBottom: 32,
    paddingHorizontal: 20,
  },
  
  // Start button (green for progress)
  startButton: {
    backgroundColor: appTheme.colors.brand.primary, // Green for progress
    paddingHorizontal: 32,
    paddingVertical: 16,
    borderRadius: 12,
    borderWidth: 1,
    borderColor: appTheme.colors.brand.primary,
  },
  
  startButtonText: {
    fontFamily: 'Satoshi-Bold',
    color: appTheme.colors.neutral.lightest,
    fontSize: 18,
    fontWeight: "600",
  },

  // Existing sessions section
  existingSessionsSection: {
    paddingHorizontal: 20,
    paddingVertical: 24,
    alignItems: "center",
  },

  sectionTitle: {
    fontFamily: 'Satoshi-Bold',
    fontSize: 20,
    fontWeight: "600",
    color: appTheme.colors.neutral.darkest,
    marginBottom: 8,
    textAlign: "center",
  },

  sectionSubtitle: {
    fontFamily: 'Satoshi-Regular',
    fontSize: 16,
    color: appTheme.colors.neutral.medium,
    textAlign: "center",
    marginBottom: 24,
  },

  // Existing sessions button
  existingSessionsButton: {
    backgroundColor: appTheme.colors.neutral.lighter,
    borderWidth: 1,
    borderColor: appTheme.colors.neutral.light,
    paddingHorizontal: 24,
    paddingVertical: 12,
    borderRadius: 8,
    marginBottom: 16,
  },

  existingSessionsButtonText: {
    fontFamily: 'Satoshi-Bold',
    color: appTheme.colors.neutral.medium,
    fontSize: 16,
    fontWeight: "600",
  },

  // Session selection styles
  sessionSelectionContainer: {
    flex: 1,
    backgroundColor: appTheme.colors.neutral.lighter,
    paddingHorizontal: 20,
  },

  sessionSelectionHeader: {
    paddingVertical: 24,
    alignItems: "center",
  },

  sessionSelectionTitle: {
    fontFamily: 'Satoshi-Bold',
    fontSize: 24,
    fontWeight: "600",
    color: appTheme.colors.neutral.darkest,
    marginBottom: 8,
    textAlign: "center",
  },

  sessionSelectionSubtitle: {
    fontFamily: 'Satoshi-Regular',
    fontSize: 16,
    color: appTheme.colors.neutral.medium,
    textAlign: "center",
  },

  // Session list - Responsive for iPad multi-column layout
  sessionList: {
    flex: 1,
    flexDirection: appTheme.device.isTablet ? 'row' : 'column',
    flexWrap: appTheme.device.isTablet ? 'wrap' : 'nowrap',
    justifyContent: appTheme.device.isTablet ? 'flex-start' : 'space-between',
    gap: appTheme.spacing.md,
    paddingHorizontal: appTheme.layout.paddingHorizontal,
  },

  // Session card - Responsive for iPad
  sessionCard: {
    backgroundColor: appTheme.colors.neutral.lightest,
    borderRadius: 12,
    padding: appTheme.spacing.lg,
    marginBottom: appTheme.spacing.lg,
    marginHorizontal: appTheme.device.isTablet ? 0 : appTheme.layout.paddingHorizontal,
    borderWidth: 1,
    borderColor: appTheme.colors.neutral.light,
    shadowColor: "#000000",
    shadowOffset: { width: 0, height: 2 },
    shadowOpacity: 0.1,
    shadowRadius: 4,
    elevation: 2,
    flex: appTheme.device.isTablet ? 0 : 1,
    minWidth: appTheme.device.isTablet ? 300 : '100%',
    maxWidth: appTheme.device.isTablet ? 400 : '100%',
  },

  sessionCardHeader: {
    flexDirection: "row",
    justifyContent: "space-between",
    alignItems: "center",
    marginBottom: 12,
  },

  sessionCardTitle: {
    fontFamily: 'Satoshi-Bold',
    fontSize: 16,
    fontWeight: "600",
    color: appTheme.colors.neutral.darkest,
    flex: 1,
  },

  sessionDeleteButton: {
    padding: 4,
  },

  sessionCardContent: {
    marginBottom: 12,
  },

  sessionCardSubtitle: {
    fontFamily: 'Satoshi-Regular',
    fontSize: 14,
    color: appTheme.colors.neutral.medium,
    marginBottom: 4,
  },

  sessionCardSuppliers: {
    marginTop: 4,
  },

  sessionCardSuppliersText: {
    fontFamily: 'Satoshi-Regular',
    fontSize: 12,
    color: appTheme.colors.neutral.medium,
  },

  sessionCardFooter: {
    borderTopWidth: 1,
    borderTopColor: appTheme.colors.neutral.light,
    paddingTop: 12,
  },

  sessionCardAction: {
    fontFamily: 'Satoshi-Regular',
    fontSize: 12,
    color: appTheme.colors.brand.primary,
    textAlign: "center",
  },

  sessionSelectionFooter: {
    paddingVertical: 20,
  },

  newSessionButton: {
    backgroundColor: "#22C55E",
    paddingHorizontal: 24,
    paddingVertical: 16,
    borderRadius: 12,
    borderWidth: 1,
    borderColor: "#22C55E",
  },

  newSessionButtonText: {
    fontFamily: 'Satoshi-Bold',
    color: "#FFFFFF",
    fontSize: 16,
    fontWeight: "600",
    textAlign: "center",
  },
  
  // Session container
  sessionContainer: {
    flex: 1,
    backgroundColor: appTheme.colors.neutral.lighter, // Warm paper background
  },
  
  // Session header with switcher
  sessionHeader: {
    flexDirection: "row",
    justifyContent: "space-between",
    alignItems: "center",
    paddingHorizontal: 20,
    paddingVertical: 16,
    backgroundColor: appTheme.colors.neutral.lighter, // Slightly warmer paper
    borderBottomWidth: 1,
    borderBottomColor: appTheme.colors.neutral.light, // Light grey border
  },

  sessionHeaderLeft: {
    flex: 1,
  },

  sessionHeaderTitle: {
    fontFamily: 'Satoshi-Bold',
    fontSize: 16,
    fontWeight: "600",
    color: appTheme.colors.neutral.darkest,
   
  },

  sessionSwitcherButton: {
    backgroundColor: appTheme.colors.neutral.lighter,
    borderWidth: 1,
    borderColor: appTheme.colors.neutral.light,
    paddingHorizontal: 12,
    paddingVertical: 6,
    borderRadius: 6,
    alignSelf: "flex-start",
  },

  sessionSwitcherText: {
    fontFamily: 'Satoshi-Regular',
    fontSize: 12,
    color: appTheme.colors.neutral.medium,
  },
  
  // Finish button (green for progress)
  finishButton: {
    backgroundColor: appTheme.colors.brand.primary, // Green for progress
    paddingHorizontal: 20,
    paddingVertical: 10,
    borderRadius: 8,
    borderWidth: 1,
    borderColor: appTheme.colors.brand.primary,
  },
  
  finishButtonText: {
    fontFamily: 'Satoshi-Bold',
    color: appTheme.colors.neutral.lightest,
    fontSize: 16,
    fontWeight: "600",
  },
  

  
  // Session summary
  sessionSummary: {
    paddingHorizontal: 20,
    paddingVertical: 12,
    backgroundColor: appTheme.colors.neutral.lighter, // Warm paper background
    borderBottomWidth: 1,
    borderBottomColor: appTheme.colors.neutral.light, // Light grey border
  },
  
  summaryText: {
    fontFamily: 'Satoshi-Regular',
    fontSize: 14,
    color: appTheme.colors.neutral.darkest,
    textAlign: "center",
  },
  
  // Add product section (simplified)
  addProductSection: {
    paddingHorizontal: 20,
    paddingVertical: 16,
    backgroundColor: appTheme.colors.neutral.lighter, // Slightly warmer paper
    borderBottomWidth: 1,
    borderBottomColor: appTheme.colors.neutral.light, // Light grey border
  },
  
  // Instructions for adding products
  addProductInstructions: {
    fontFamily: 'Satoshi-Italic',
    fontSize: 14,
    color: appTheme.colors.neutral.medium,
    textAlign: "center",
    marginBottom: 16,
    fontStyle: "italic",
  },
  
  // Divider between instructions and button
  divider: {
    height: 1,
    backgroundColor: appTheme.colors.neutral.light, // Divider
    marginVertical: 0,
  },
  
  // Add Product button section
  addProductButtonSection: {
    paddingHorizontal: 20,
    paddingVertical: 16,
    backgroundColor: appTheme.colors.neutral.lighter, // Slightly warmer paper
    alignItems: "flex-end", // Right align the button
  },
  
  // Add Product button (darker green with plus sign)
  addProductButton: {
    backgroundColor: appTheme.colors.brand.primary, // Brand green
    width: 140,
    height: 90,
    borderRadius: 20,
    borderWidth: 1,
    borderColor: appTheme.colors.brand.primary,
    justifyContent: "center",
    alignItems: "center",
  },
  
  addProductButtonText: {
    fontFamily: 'Satoshi-Bold',
    color: appTheme.colors.neutral.lightest,
    fontSize: 20,
    fontWeight: "600",
  },
  
  // Product list container and header
  productListContainer: {
    flex: 1,
    paddingHorizontal: 20,
  },

  productListHeader: {
    paddingVertical: 16,
    borderBottomWidth: 1,
    borderBottomColor: appTheme.colors.neutral.light,
    marginBottom: 16,
  },

  productListTitle: {
    fontFamily: 'Satoshi-Bold',
    fontSize: 18,
    fontWeight: "600",
    color: appTheme.colors.neutral.darkest,
    marginBottom: 4,
  },

  productListSubtitle: {
    fontFamily: 'Satoshi-Regular',
    fontSize: 14,
    color: appTheme.colors.neutral.medium,
  },

  // Product list styles
  productList: {
    flex: 1,
  },
  
  // Product list content container
  productListContent: {
    paddingBottom: 120, // Extra space to ensure Add Product button is accessible
    flexGrow: 1, // Allow content to grow and enable scrolling
  },
  
  // Product item with notepad aesthetic
  productItem: {
    backgroundColor: appTheme.colors.neutral.lightest, // Pure white for contrast
    borderRadius: 12,
    padding: 16,
    marginBottom: 12,
    borderWidth: 1,
    borderColor: appTheme.colors.neutral.light, // Light grey border
    shadowColor: "#000000",
    shadowOffset: { width: 0, height: 2 },
    shadowOpacity: 0.05,
    shadowRadius: 4,
    elevation: 1,
  },
  
  // Notepad divider line
  notepadDivider: {
    height: 1,
    backgroundColor: appTheme.colors.neutral.light, // Light grey line like notepad paper
    marginVertical: 8,
    marginHorizontal: -8, // Extend slightly beyond padding
  },
  
  // Product info row container
  productInfoRow: {
    flexDirection: "row",
    alignItems: "center",
    marginBottom: 4,
    borderBottomWidth: 1,
    borderBottomColor: "lightgray",
  },
  
  // Product info label (category)
  productInfoLabel: {
    fontFamily: 'Satoshi-Bold',
    fontSize: 14,
  
    lineHeight: 20,
    color: appTheme.colors.neutral.darkest,
    fontWeight: "600", // Semi-bold for category
  },
  
  // Product info value
  productInfoValue: {
    fontFamily: 'Satoshi-Regular',
    fontSize: 14,
    paddingLeft: 10,
    color: appTheme.colors.neutral.dark, // Dark grey for values
    fontWeight: "400", // Regular weight for values
  },
  
  // Product header
  productHeader: {
    flexDirection: "row",
    justifyContent: "space-between",
    alignItems: "center",
    marginBottom: 8,
  },

  // Product info container
  productInfo: {
    flex: 1,
    marginRight: 12,
  },
  
  // Product name
  productName: {
    ...typography.productName,
    color: appTheme.colors.neutral.darkest,
    marginBottom: 4,
  },
  
  // Product quantity
  productQuantity: {
    ...typography.bodySmall,
    color: appTheme.colors.neutral.darkest,
    fontWeight: "500",
  },

  // Product actions container
  productActions: {
    flexDirection: "row",
    alignItems: "center",
    gap: 8,
  },
  
  // Expand button
  expandIconButton: {
    padding: 4,
    borderRadius: 4,
  },

  // Product details (expanded view)
  productDetails: {
    paddingTop: 12,
    borderTopWidth: 1,
    borderTopColor: appTheme.colors.neutral.light,
  },

  // Edit button (yellow/brown for edit)
  editButton: {
    backgroundColor: appTheme.colors.brand.accent, // Orange for edit
    paddingHorizontal: 12,
    paddingVertical: 6,
    borderRadius: 6,
    marginRight: 8,
    borderWidth: 1,
    borderColor: appTheme.colors.brand.accent,
  },
  
  editButtonText: {
    ...typography.buttonText,
    color: appTheme.colors.neutral.lightest,
    fontSize: 12,
    fontWeight: "600",
  },
  
  // Edit icon button
  editIconButton: {
    backgroundColor: appTheme.colors.brand.accent, // Orange for edit
    width: 32,
    height: 32,
    borderRadius: 16,
    marginRight: 8,
    borderWidth: 1,
    borderColor: appTheme.colors.brand.accent,
    justifyContent: "center",
    alignItems: "center",
  },
  
  // Delete button (red for delete)
  deleteButton: {
    backgroundColor: appTheme.colors.status.error, // Red for delete
    paddingHorizontal: 12,
    paddingVertical: 6,
    borderRadius: 6,
    borderWidth: 1,
    borderColor: appTheme.colors.status.error,
  },
  
  deleteButtonText: {
    ...typography.buttonText,
    color: appTheme.colors.neutral.lightest,
    fontSize: 12,
    fontWeight: "500",
  },
  
  // Delete icon button
  deleteIconButton: {
    backgroundColor: appTheme.colors.status.error, // Red for delete
    width: 32,
    height: 32,
    borderRadius: 16,
    borderWidth: 1,
    borderColor: appTheme.colors.status.error,
    justifyContent: "center",
    alignItems: "center",
  },
  
  // Product supplier info
  productSupplier: {
    ...typography.bodySmall,
    color: appTheme.colors.neutral.darkest,
    marginBottom: 4,
    fontWeight: "600", // Semi-bold for category
  },
  
  productEmail: {
    ...typography.bodySmall,
    color: appTheme.colors.neutral.dark, // Dark grey for values
    fontWeight: "400", // Regular weight for values
  },
  
  // Form container
  EditProductcontainer: {
   
    paddingTop: 1,
    backgroundColor: appTheme.colors.neutral.lighter, // Warm paper background
  
  },
  
  // Form section divider for better visual separation
  formSectionDivider: {
    height: 1,
    backgroundColor: appTheme.colors.neutral.light,
    marginVertical: 16,
    opacity: 0.3,
  },
  
  // Form card - Simplified for consistency
  formCard: {
  
    borderRadius: 8,
    padding: 30,
    
  },
  
  // Form title - More compact
  formTitle: {
    fontFamily: fontFamily.satoshiBold,
    fontSize: 22,
    lineHeight: 28,
    fontWeight: '700' as const,
    color: appTheme.colors.neutral.darkest,
    marginBottom: 24,
    textAlign: "center",
  },
  
  // Input group - Better spacing for visibility
  inputGroup: {
    marginBottom: 20,
  },
  
  // Input label - Compact but readable
  inputLabel: {
    fontFamily: fontFamily.satoshiMedium,
    fontSize: 16,
    paddingBottom: 5,
    lineHeight: 20,
    fontWeight: '600' as const,
    color: appTheme.colors.neutral.darkest,
  
  },
  
  // Text input - Consistent with sign-up form
  textInput: {
    ...typography.bodyMedium,
    backgroundColor: appTheme.colors.neutral.lightest,
    borderWidth: 1,
    borderColor: appTheme.colors.neutral.light,
    borderRadius: 8,
    paddingHorizontal: 16,
  
    
    color: appTheme.colors.neutral.darkest,
    minHeight: 60,
  },
  
  // Text input focus state - Consistent with sign-up form
  textInputFocused: {
    borderColor: appTheme.colors.brand.primary,
    minHeight: 96,
  },
  
  // Quantity input - Consistent with sign-up form
  quantityInput: {
    ...typography.bodyMedium,
    backgroundColor: appTheme.colors.neutral.lightest,
    borderWidth: 1,
    borderColor: appTheme.colors.neutral.light,
    borderRadius: 8,
    paddingHorizontal: 16,
    paddingVertical: 20,
    color: appTheme.colors.neutral.darkest,
    textAlign: "center",
    width: 120,
    minHeight: 56,
  },
  
  // Quantity input focus state - Consistent with sign-up form
  quantityInputFocused: {
    borderColor: appTheme.colors.brand.primary,
  },
  
  // Quantity container
  quantityContainer: {
    flexDirection: "row",
    alignItems: "center",
    justifyContent: "center",
    gap: 16,
    paddingVertical: 12,
  },
  
  // Quantity button
  quantityButton: {
    width: 44,
    height: 44,
    borderRadius: 22,
    backgroundColor: appTheme.colors.brand.primary, // Primary color for tappable buttons
    borderWidth: 1,
    borderColor: appTheme.colors.brand.primary,
    alignItems: "center",
    justifyContent: "center",
    shadowColor: "#000000",
    shadowOffset: { width: 0, height: 2 },
    shadowOpacity: 0.1,
    shadowRadius: 4,
    elevation: 2,
  },
  
  quantityButtonText: {
    fontSize: 20,
    fontWeight: "600",
    color: appTheme.colors.neutral.lightest, // White text on colored button
  },

  // Quantity display
  quantityDisplay: {
    backgroundColor: appTheme.colors.neutral.lighter, // Light background to distinguish from buttons
    borderWidth: 1,
    borderColor: appTheme.colors.neutral.light,
    borderRadius: 12,
    paddingHorizontal: 24,
    paddingVertical: 12,
    minWidth: 80,
    alignItems: "center",
    justifyContent: "center",
  },

  quantityText: {
    fontSize: 18,
    fontWeight: "600",
    color: appTheme.colors.neutral.darkest,
    textAlign: "center",
  },
  
  // Suggestion item
  suggestionItem: {
    backgroundColor: appTheme.colors.neutral.lighter, // Very light grey
    paddingHorizontal: 16,
    paddingVertical: 12,
    borderRadius: 8,
    marginBottom: 4,
    borderWidth: 1,
    borderColor: appTheme.colors.neutral.light, // Light grey border
  },
  
  suggestionText: {
    ...typography.bodySmall,
    color: appTheme.colors.neutral.darkest,
  },
  
  // Form buttons - Optimized spacing
  formButtons: {
    flexDirection: "row",
    justifyContent: "center",
    backgroundColor: appTheme.colors.brand.primary,
    marginTop: 24,
    marginBottom: 16,
    padding: 20,
    borderRadius: 10,
    gap: 16,
  },
  
  // Cancel button
  cancelButton: {
    flex: 1,
    backgroundColor: appTheme.colors.neutral.lighter, // Very light grey
    borderWidth: 1,
    borderColor: appTheme.colors.neutral.light, // Light grey border
    borderRadius: 8,
    paddingVertical: 16,
    alignItems: "center",
  },
  
  // Save button - Consistent with sign-up form
  saveButton: {
    flex: 1,
    backgroundColor: appTheme.colors.brand.primary,
    borderRadius: 8,
    padding: 16,
    alignItems: "center",
    marginBottom: 16,
  },
  
  buttonText: {
    ...typography.buttonText,
    fontWeight: "600",
  },
  
  cancelButtonText: {
    color: appTheme.colors.neutral.darkest,
  },
  
  saveButtonText: {
    color: appTheme.colors.neutral.lightest,
  },
  
  // Empty state
  emptyState: {
    flex: 1,
    justifyContent: "center",
    alignItems: "center",
    padding: 20,
  },

  emptyStateIcon: {
    marginBottom: 16,
    opacity: 0.6,
  },
  
  emptyStateText: {
    ...typography.bodyMedium,
    color: appTheme.colors.neutral.darkest,
    textAlign: "center",
    lineHeight: 24,
    marginBottom: 8,
  },

  emptyStateSubtext: {
    ...typography.bodySmall,
    color: appTheme.colors.neutral.light,
    textAlign: "center",
    lineHeight: 20,
  },
  
  // Integrated Add Product button (inspired by the reference image)
  integratedAddButton: {
    flexDirection: "row",
    alignItems: "center",
    paddingHorizontal: 20,
    paddingVertical: 16,
    marginTop: 8,
    marginBottom: 20,
  },
  
  integratedAddButtonIcon: {
    fontSize: 18,
    color: appTheme.colors.neutral.medium, // Grey color like the reference
    marginRight: 12,
    fontWeight: "500",
  },
  
  integratedAddButtonText: {
    ...typography.productName,
    color: appTheme.colors.neutral.medium, // Grey color like the reference
    fontWeight: "500",
  },
  
  // Error message
  errorMessage: {
    backgroundColor: appTheme.colors.neutral.lighter, // Very light grey
    borderWidth: 1,
    borderColor: appTheme.colors.status.error, // Red border
    borderRadius: 8,
    padding: 12,
    marginBottom: 20,
  },
  
  errorText: {
    ...typography.bodySmall,
    color: appTheme.colors.status.error, // Red text
    textAlign: "center",
  },
  
  // Floating add button
  floatingAddButton: {
    position: "absolute",
    bottom: 20,
    right: 20,
    width: 56,
    height: 56,
    borderRadius: 28,
    backgroundColor: appTheme.colors.brand.primary, // Green for progress
    justifyContent: "center",
    alignItems: "center",
    shadowColor: "#000000",
    shadowOffset: { width: 0, height: 4 },
    shadowOpacity: 0.15,
    shadowRadius: 12,
    elevation: 8,
  },
  
  // Floating button icon
  floatingButtonIcon: {
    color: appTheme.colors.neutral.lightest,
    fontSize: 24,
  },
  
  // Bottom finish section
  bottomFinishSection: {
    position: "absolute",
    bottom: 0,
    left: 0,
    right: 0,
    backgroundColor: appTheme.colors.neutral.lighter, // Slightly warmer paper
    borderTopWidth: 1,
    borderTopColor: appTheme.colors.neutral.light, // Light grey border
    paddingHorizontal: 20,
    paddingVertical: 16,
    paddingBottom: 34, // Account for safe area
  },
  
  // Bottom finish button
  bottomFinishButton: {
    backgroundColor: appTheme.colors.brand.primary, // Green for progress
    paddingVertical: 16,
    borderRadius: 12,
    alignItems: "center",
    borderWidth: 1,
    borderColor: appTheme.colors.brand.primary,
  },
  
  bottomFinishButtonText: {
    ...typography.bodyLarge,
    color: appTheme.colors.neutral.lightest,
    fontWeight: "600",
  },

  // Email Ready Section
  emailReadySection: {
    position: "absolute",
    bottom: 0,
    left: 0,
    right: 0,
    backgroundColor: appTheme.colors.neutral.lighter, // Slightly warmer paper
    borderTopWidth: 1,
    borderTopColor: appTheme.colors.neutral.light, // Light grey border
    paddingHorizontal: 20,
    paddingVertical: 20,
    paddingBottom: 34, // Account for safe area
  },

  emailReadyHeader: {
    flexDirection: "row",
    alignItems: "center",
    marginBottom: 12,
  },

  emailReadyTitle: {
    ...typography.subsectionHeader,
    color: appTheme.colors.neutral.darkest,
    fontWeight: "600",
    marginLeft: 8,
  },

  emailReadySummary: {
    marginBottom: 16,
  },

  emailReadyDescription: {
    ...typography.bodyMedium,
    color: appTheme.colors.neutral.medium,
    marginBottom: 12,
    lineHeight: 20,
  },

  emailReadyStats: {
    flexDirection: "row",
    justifyContent: "space-around",
    backgroundColor: appTheme.colors.neutral.lightest,
    borderRadius: 8,
    paddingVertical: 12,
    borderWidth: 1,
    borderColor: appTheme.colors.neutral.light,
  },

  emailReadyStat: {
    alignItems: "center",
  },

  emailReadyStatNumber: {
    ...typography.sectionHeader,
    color: appTheme.colors.neutral.darkest,
    fontWeight: "700",
    marginBottom: 2,
  },

  emailReadyStatLabel: {
    ...typography.caption,
    color: appTheme.colors.neutral.medium,
    fontWeight: "500",
  },

  emailReadyActions: {
    flexDirection: "row",
    gap: 12,
  },

  emailReadySecondaryButton: {
    flex: 1,
    backgroundColor: appTheme.colors.neutral.lightest,
    paddingVertical: 14,
    borderRadius: 8,
    alignItems: "center",
    borderWidth: 1,
    borderColor: appTheme.colors.neutral.light,
  },

  emailReadySecondaryButtonText: {
    ...typography.bodyMedium,
    color: appTheme.colors.neutral.medium,
    fontWeight: "600",
  },

  emailReadyPrimaryButton: {
    flex: 2,
    backgroundColor: appTheme.colors.brand.primary, // Green for primary action
    paddingVertical: 14,
    borderRadius: 8,
    flexDirection: "row",
    alignItems: "center",
    justifyContent: "center",
    borderWidth: 1,
    borderColor: appTheme.colors.brand.primary,
  },

  emailReadyButtonIcon: {
    marginRight: 8,
  },

  emailReadyPrimaryButtonText: {
    ...typography.bodyMedium,
    color: appTheme.colors.neutral.lightest,
    fontWeight: "600",
  },
  
  // Notification styles
  notificationContainer: {
    position: "absolute",
    top: 0,
    left: 0,
    right: 0,
    zIndex: 1000,
    paddingHorizontal: 16,
    paddingTop: 50,
  },
  
  notificationContent: {
    flexDirection: "row",
    alignItems: "center",
    padding: 6,
    borderRadius: 8,
    shadowColor: "#000000",
    shadowOffset: { width: 0, height: 2 },
    shadowOpacity: 0.1,
    shadowRadius: 4,
    elevation: 4,
  },
  
  notificationIcon: {
    width: 20,
    height: 20,
    borderRadius: 10,
    marginRight: 10,
    alignItems: "center",
    justifyContent: "center",
  },
  
  notificationText: {
    flex: 1,
    ...typography.bodySmall,
    fontWeight: "500",
    color: appTheme.colors.neutral.lightest,
  },
  
  notificationClose: {
    padding: 2,
  },
  
  notificationCloseText: {
    ...typography.buttonText,
    color: appTheme.colors.neutral.lightest,
    fontWeight: "600",
  },
  
  // Notification type styles
  notificationSuccess: {
    backgroundColor: appTheme.colors.status.success, // Green for success
  },
  
  notificationSuccessIcon: {
    backgroundColor: appTheme.colors.status.success,
  },
  
  notificationInfo: {
    backgroundColor: appTheme.colors.status.info, // Blue for info
  },
  
  notificationInfoIcon: {
    backgroundColor: appTheme.colors.status.info, // Use same family
  },
  
  notificationWarning: {
    backgroundColor: appTheme.colors.status.warning, // Amber for warning
  },
  
  notificationWarningIcon: {
    backgroundColor: appTheme.colors.status.warning,
  },
  
  notificationError: {
    backgroundColor: appTheme.colors.status.error, // Red for error
  },
  
  notificationErrorIcon: {
    backgroundColor: appTheme.colors.status.error, // Darker red
  },
  
  // Error handling styles
  errorContainer: {
    backgroundColor: appTheme.colors.neutral.lighter, // Very light grey
    borderWidth: 1,
    borderColor: appTheme.colors.status.error, // Red border
    borderRadius: 12,
    padding: 20,
    margin: 20,
    alignItems: "center",
  },
  
  errorTitle: {
    ...typography.bodyLarge,
    fontWeight: "600",
    color: appTheme.colors.status.error, // Red text
    marginBottom: 8,
    textAlign: "center",
  },
  
  errorStateMessage: {
    ...typography.bodySmall,
    color: appTheme.colors.status.error, // Red text
    textAlign: "center",
    marginBottom: 16,
    lineHeight: 20,
  },
  
  retryButton: {
    backgroundColor: appTheme.colors.brand.primary, // Green for retry
    paddingHorizontal: 24,
    paddingVertical: 12,
    borderRadius: 8,
    borderWidth: 1,
    borderColor: appTheme.colors.brand.primary,
  },
  
  retryButtonText: {
    ...typography.buttonText,
    color: appTheme.colors.neutral.lightest,
    fontWeight: "600",
  },
  
  // Loading styles
  loadingContainer: {
    flex: 1,
    justifyContent: "center",
    alignItems: "center",
    padding: 20,
  },
  
  loadingText: {
    ...typography.bodyMedium,
    color: appTheme.colors.neutral.darkest,
    textAlign: "center",
  },
});

// Create a fallback theme for backward compatibility
const fallbackTheme = {
  colors,
  device: { deviceType: 'mobile' as const, isTablet: false, isMobile: true, width: 375, height: 667, isLandscape: false },
  spacing: { xs: 4, sm: 8, md: 12, lg: 16, xl: 20, xxl: 24, xxxl: 32 },
  typography: { appTitle: 28, sectionHeader: 20, subsectionHeader: 18, productName: 16, buttonText: 16, bodyLarge: 16, bodyMedium: 14, bodySmall: 12, caption: 11 },
  layout: { maxContentWidth: '100%' as const, paddingHorizontal: 20, columns: 1, actionGridColumns: 2, cardMinWidth: 0, tabBarHeight: 60, touchTargetMin: 44 },
  patterns: {
    container: () => ({ flex: 1, maxWidth: '100%', alignSelf: 'center' as const, width: '100%' }),
    grid: () => ({ flexDirection: 'row' as const, flexWrap: 'wrap' as const, justifyContent: 'space-between' as const }),
    card: () => ({ flex: 1, minWidth: 0 }),
    actionGrid: () => ({ flexDirection: 'row' as const, flexWrap: 'wrap' as const, justifyContent: 'space-between' as const }),
    touchTarget: () => ({ minHeight: 44, minWidth: 44 })
  },
  breakpoints: { mobile: 0, tablet: 768 },
  getResponsiveValue: <T>(values: Partial<Record<string, T>>, fallback: T): T => fallback,
};

// Backward-compatible static export (deprecated - use useRestockSessionsTheme instead)
export const restockSessionsStyles = getRestockSessionsStyles(fallbackTheme);

// Utility hook for restock sessions components
export const useRestockSessionsTheme = () => {
  const appTheme = useAppTheme();
  return {
    styles: getRestockSessionsStyles(appTheme),
    appTheme,
  };
};<|MERGE_RESOLUTION|>--- conflicted
+++ resolved
@@ -1,11 +1,6 @@
 import { StyleSheet } from "react-native";
 import { typography, fontFamily } from "../typography";
-<<<<<<< HEAD
 import colors, { type AppColors } from '../../lib/theme/colors';
-=======
-import colors, { type AppColors } from '@/app/theme/colors';
-import { useAppTheme } from '@/app/hooks/useResponsiveStyles';
->>>>>>> 3393338d
 
 // Notepad Color Palette with semantic button colors
 // Primary: Industrial Grey (#6C757D)
