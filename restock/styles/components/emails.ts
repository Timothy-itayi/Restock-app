import { StyleSheet } from "react-native";
<<<<<<< HEAD
import colors, { type AppColors } from '../../lib/theme/colors';
=======
import colors, { type AppColors } from '@/app/theme/colors';
import { useAppTheme } from '@/app/hooks/useResponsiveStyles';
>>>>>>> 3393338d

// Enhanced emails styles with responsive design for iPad optimization
export const getEmailsStyles = (appTheme: ReturnType<typeof useAppTheme>) => {
  // Defensive check for undefined theme
  if (!appTheme || !appTheme.layout || !appTheme.colors) {
    console.warn('getEmailsStyles: appTheme is undefined, using fallback styles');
    return StyleSheet.create({
      container: { flex: 1, backgroundColor: '#F0EEE4' },
      header: { padding: 20 },
    });
  }
  
  return StyleSheet.create({
  // Main container with responsive layout for iPad
  container: {
    flex: 1,
    backgroundColor: appTheme.colors.neutral.lighter, // Warm paper background like restock sessions
    maxWidth: appTheme.layout.maxContentWidth as any,
    alignSelf: 'center',
    width: '100%',
  },
  header: {
    backgroundColor: appTheme.colors.neutral.lighter, // Slightly warmer paper
    paddingHorizontal: appTheme.layout.paddingHorizontal,
    paddingVertical: appTheme.spacing.lg,
    borderBottomWidth: 1,
    borderBottomColor: appTheme.colors.neutral.light, // Light grey border
    maxWidth: appTheme.layout.maxContentWidth as any,
    alignSelf: 'center',
    width: '100%',
  },
  headerTitle: {
    fontFamily: 'Satoshi-Bold',
    fontSize: appTheme.typography.sectionHeader,
    fontWeight: "600",
    color: appTheme.colors.neutral.darkest, // Dark text
    textAlign: "center",
    letterSpacing: appTheme.device.isTablet ? 0.3 : 0,
  },
  headerSubtitle: {
    fontFamily: 'Satoshi-Regular',
    fontSize: appTheme.typography.bodyMedium,
    color: appTheme.colors.neutral.medium, // Grey text
    marginTop: appTheme.spacing.xs,
    textAlign: "center",
    letterSpacing: appTheme.device.isTablet ? 0.2 : 0,
  },
  emailSummary: {
    paddingHorizontal: 16,
    paddingVertical: 12,
    backgroundColor: appTheme.colors.neutral.lighter, // Slightly warmer paper
    borderBottomWidth: 1,
    borderBottomColor: appTheme.colors.neutral.light, // Light grey border
  },
  summaryText: {
    fontFamily: 'Satoshi-Regular',
    fontSize: 14,
    color: appTheme.colors.neutral.medium, // Grey text
    textAlign: "center",
  },
  emailList: {
    flex: 1,
    paddingHorizontal: 16,
    paddingTop: 8,
  },
  emailCard: {
    backgroundColor: appTheme.colors.neutral.lightest,
    borderWidth: 1,
    borderColor: appTheme.colors.neutral.light,
    borderRadius: 10,
    padding: 14,
    marginBottom: 10,
    shadowColor: "#000000",
    shadowOffset: { width: 0, height: 1 },
    shadowOpacity: 0.04,
    shadowRadius: 2,
    elevation: 1,
  },
  emailCardHeader: {
    flexDirection: "row",
    justifyContent: "space-between",
    alignItems: "flex-start",
    marginBottom: 12,
  },
  emailDetails: {
    flex: 1,
    marginRight: 12,
    flexDirection: "row",
    justifyContent: "space-between",
    alignItems: "center",
  },
  emailSubject: {
    fontFamily: 'Satoshi-Bold',
    fontSize: 16,
    fontWeight: "600",
    color: appTheme.colors.neutral.darkest,
    marginBottom: 6,
    lineHeight: 22,
    flex: 1,
  },
  emailSupplier: {
    fontFamily: 'Satoshi-Medium',
    fontSize: 14,
    color: appTheme.colors.neutral.darkest,
    marginBottom: 4,
  },
  emailPreview: {
    fontFamily: 'Satoshi-Regular',
    fontSize: 14,
    color: appTheme.colors.neutral.darkest,
    lineHeight: 20,
    marginTop: 8,
  },
  emailActions: {
    flexDirection: "row",
    alignItems: "center",
    marginTop: 12,
    justifyContent: "flex-end",
  },
  editButton: {
    flexDirection: 'row',
    alignItems: 'center',
    backgroundColor: appTheme.colors.neutral.lighter,
    paddingHorizontal: 12,
    paddingVertical: 8,
    borderRadius: 8,
    borderWidth: 1,
    borderColor: appTheme.colors.neutral.light,
    gap: 6,
  },
  editButtonText: {
    fontFamily: 'Satoshi-Medium',
    color: appTheme.colors.brand.primary,
    fontSize: 14,
    fontWeight: "500",
  },
  // Edit icon button
  editIconButton: {
    backgroundColor: appTheme.colors.brand.accent, // Orange for edit
    width: 32,
    height: 32,
    borderRadius: 16,
    borderWidth: 1,
    borderColor: appTheme.colors.brand.accent,
    justifyContent: "center",
    alignItems: "center",
  },
  // Notepad divider line
  notepadDivider: {
    height: 1,
    backgroundColor: appTheme.colors.neutral.light, // Light grey line like notepad paper
    marginVertical: 8,
    marginHorizontal: -8, // Extend slightly beyond padding
  },
  // Email info row container
  emailInfoRow: {
    flexDirection: "row",
    alignItems: "center",
    marginBottom: 4,
  },
  // Email info label (category)
  emailInfoLabel: {
    fontFamily: 'Satoshi-Bold',
    fontSize: 14,
    color: appTheme.colors.neutral.darkest,
    fontWeight: "600", // Semi-bold for category
  },
  // Email info value
  emailInfoValue: {
    fontFamily: 'Satoshi-Regular',
    fontSize: 14,
    color: appTheme.colors.neutral.dark, // Dark grey for values
    fontWeight: "400", // Regular weight for values
  },
  regenerateButton: {
    backgroundColor: appTheme.colors.neutral.lighter,
    borderWidth: 1,
    borderColor: appTheme.colors.neutral.light,
    paddingHorizontal: 16,
    paddingVertical: 8,
    borderRadius: 6,
  },
  regenerateButtonText: {
    fontFamily: 'Satoshi-Medium',
    color: appTheme.colors.neutral.darkest,
    fontSize: 14,
    fontWeight: "500",
  },
  statusBadge: {
    paddingHorizontal: 8,
    paddingVertical: 4,
    borderRadius: 12,
    borderWidth: 1,
    borderColor: appTheme.colors.neutral.light,
  },
  statusText: {
    fontFamily: 'Satoshi-Medium',
    fontSize: 12,
    fontWeight: "500",
    color: appTheme.colors.neutral.darkest,
  },
  statusDraft: {
    backgroundColor: appTheme.colors.neutral.medium, // Grey for draft
  },
  statusDraftText: {
    color: appTheme.colors.neutral.lightest, // White text on grey background
  },
  statusSending: {
    backgroundColor: appTheme.colors.brand.accent, // Orange/brown for in-progress
  },
  statusSendingText: {
    color: appTheme.colors.neutral.lightest, // White text on orange background
  },
  statusSent: {
    backgroundColor: appTheme.colors.status.success, // Green for sent
  },
  statusSentText: {
    color: appTheme.colors.neutral.lightest, // White text on green background
  },
  statusFailed: {
    backgroundColor: appTheme.colors.status.error, // Red for failed
  },
  statusFailedText: {
    color: appTheme.colors.neutral.lightest, // White text on red background
  },
  modalOverlay: {
    flex: 1,
    backgroundColor: appTheme.colors.state.overlay,
    justifyContent: "center",
    alignItems: "center",
  },
  modalContainer: {
    flex: 1,
    backgroundColor: appTheme.colors.neutral.lightest,
  },
  modalHeader: {
    flexDirection: 'row',
    justifyContent: 'space-between',
    alignItems: 'center',
    padding: 16,
    borderBottomWidth: 1,
    borderBottomColor: appTheme.colors.neutral.light,
    backgroundColor: appTheme.colors.neutral.lighter,
  },
  modalTitle: {
    fontFamily: 'Satoshi-Bold',
    fontSize: 18,
    fontWeight: "600",
    color: appTheme.colors.neutral.darkest,
  },
  modalCancelButton: {
    fontFamily: 'Satoshi-Medium',
    fontSize: 16,
    color: appTheme.colors.neutral.medium,
  },
  modalSaveButton: {
    fontFamily: 'Satoshi-Medium',
    fontSize: 16,
    color: appTheme.colors.status.info,
    fontWeight: "600",
  },
  modalContent: {
    flex: 1,
    padding: 16,
  },
  modalSupplierInfo: {
    backgroundColor: appTheme.colors.neutral.lighter,
    padding: 16,
    borderRadius: 8,
    marginBottom: 20,
    borderWidth: 1,
    borderColor: appTheme.colors.neutral.light,
  },
  modalSupplierName: {
    fontFamily: 'Satoshi-Bold',
    fontSize: 16,
    color: appTheme.colors.neutral.darkest,
    fontWeight: "600",
  },
  modalSupplierEmail: {
    fontFamily: 'Satoshi-Regular',
    fontSize: 14,
    color: appTheme.colors.neutral.medium,
    marginTop: 4,
  },
  modalInputSection: {
    marginBottom: 20,
  },
  modalInputLabel: {
    fontFamily: 'Satoshi-Medium',
    fontSize: 16,
    color: appTheme.colors.neutral.darkest,
    marginBottom: 8,
    fontWeight: "500",
  },
  modalSubjectInput: {
    fontFamily: 'Satoshi-Regular',
    borderWidth: 1,
    borderColor: appTheme.colors.neutral.light,
    borderRadius: 8,
    paddingHorizontal: 16,
    paddingVertical: 20,
    fontSize: 16,
    backgroundColor: appTheme.colors.neutral.lightest,
    color: appTheme.colors.neutral.darkest,
    minHeight: 56,
  },
  modalBodyInput: {
    fontFamily: 'Satoshi-Regular',
    borderWidth: 1,
    borderColor: appTheme.colors.neutral.light,
    borderRadius: 8,
    paddingHorizontal: 16,
    paddingVertical: 16,
    fontSize: 16,
    backgroundColor: appTheme.colors.neutral.lightest,
    color: appTheme.colors.neutral.darkest,
    minHeight: 200,
    textAlignVertical: "top",
  },
  modalProductsSection: {
    marginTop: 20,
  },
  modalProductsList: {
    backgroundColor: appTheme.colors.neutral.lighter,
    padding: 16,
    borderRadius: 8,
    borderWidth: 1,
    borderColor: appTheme.colors.neutral.light,
  },
  modalProductItem: {
    fontFamily: 'Satoshi-Regular',
    fontSize: 14,
    color: appTheme.colors.neutral.dark,
    marginBottom: 4,
  },
  editedBadge: {
    backgroundColor: appTheme.colors.status.warning + '33',
    paddingHorizontal: 8,
    paddingVertical: 2,
    borderRadius: 12,
    borderWidth: 1,
    borderColor: appTheme.colors.status.warning,
  },
  editedBadgeText: {
    fontFamily: 'Satoshi-Medium',
    fontSize: 12,
    color: appTheme.colors.neutral.dark,
    fontWeight: "500",
  },
  modalInput: {
    fontFamily: 'Satoshi-Regular',
    borderWidth: 1,
    borderColor: appTheme.colors.neutral.light,
    borderRadius: 6,
    paddingHorizontal: 16,
    paddingVertical: 20,
    fontSize: 16,
    marginBottom: 16,
    backgroundColor: appTheme.colors.neutral.lightest,
    color: appTheme.colors.neutral.darkest,
    minHeight: 56,
  },
  modalTextArea: {
    fontFamily: 'Satoshi-Regular',
    borderWidth: 1,
    borderColor: appTheme.colors.neutral.light,
    borderRadius: 6,
    paddingHorizontal: 16,
    paddingVertical: 16,
    fontSize: 16,
    height: 200,
    textAlignVertical: "top",
    backgroundColor: appTheme.colors.neutral.lightest,
    color: appTheme.colors.neutral.darkest,
  },
  modalButtons: {
    flexDirection: "row",
    justifyContent: "flex-end",
    padding: 16,
    borderTopWidth: 1,
    borderTopColor: appTheme.colors.neutral.light,
    gap: 12,
  },
  modalButton: {
    paddingHorizontal: 16,
    paddingVertical: 8,
    borderRadius: 6,
    borderWidth: 1,
  },
  modalButtonText: {
    fontFamily: 'Satoshi-Medium',
    fontSize: 14,
    fontWeight: "500",
  },
  sendingOverlay: {
    position: "absolute",
    top: 0,
    left: 0,
    right: 0,
    bottom: 0,
    backgroundColor: appTheme.colors.state.overlay,
    justifyContent: "center",
    alignItems: "center",
  },
  sendingContainer: {
    backgroundColor: appTheme.colors.neutral.lightest,
    borderRadius: 8,
    padding: 24,
    alignItems: "center",
    margin: 20,
    borderWidth: 1,
    borderColor: appTheme.colors.neutral.light,
  },
  sendingTitle: {
    fontFamily: 'Satoshi-Bold',
    fontSize: 18,
    fontWeight: "600",
    color: appTheme.colors.neutral.darkest,
    marginBottom: 16,
  },
  progressBar: {
    width: "100%",
    height: 8,
    backgroundColor: appTheme.colors.neutral.light,
    borderRadius: 4,
    marginBottom: 16,
    overflow: "hidden",
  },
  progressFill: {
    height: "100%",
    backgroundColor: appTheme.colors.brand.primary,
    borderRadius: 4,
  },
  progressText: {
    fontFamily: 'Satoshi-Medium',
    fontSize: 14,
    color: appTheme.colors.brand.primary,
    textAlign: "center",
  },
  successContainer: {
    flex: 1,
    backgroundColor: appTheme.colors.neutral.lightest,
    justifyContent: "center",
    alignItems: "center",
    padding: 20,
  },
  successIcon: {
    width: 64,
    height: 64,
    borderRadius: 32,
    backgroundColor: appTheme.colors.status.success,
    justifyContent: "center",
    alignItems: "center",
    marginBottom: 24,
    borderWidth: 1,
    borderColor: appTheme.colors.neutral.light,
  },
  successTitle: {
    fontFamily: 'Satoshi-Bold',
    fontSize: 24,
    fontWeight: "600",
    color: appTheme.colors.neutral.darkest,
    marginBottom: 12,
    textAlign: "center",
  },
  successText: {
    fontFamily: 'Satoshi-Regular',
    fontSize: 16,
    color: appTheme.colors.neutral.darkest,
    textAlign: "center",
    lineHeight: 24,
    marginBottom: 32,
  },
  doneButton: {
    backgroundColor: appTheme.colors.neutral.darkest,
    paddingHorizontal: 24,
    paddingVertical: 12,
    borderRadius: 6,
    borderWidth: 1,
    borderColor: appTheme.colors.neutral.darkest,
  },
  doneButtonText: {
    fontFamily: 'Satoshi-Medium',
    color: appTheme.colors.neutral.lightest,
    fontSize: 16,
    fontWeight: "500",
  },
  backButton: {
    position: "absolute",
    top: 50,
    left: 16,
    zIndex: 10,
  },
  backButtonText: {
    fontFamily: 'Satoshi-Medium',
    fontSize: 16,
    color: appTheme.colors.neutral.darkest,
    fontWeight: "500",
  },
  // Updated Action Button Styles (smaller, centered)
  actionButtonContainer: {
    paddingHorizontal: 16,
    paddingVertical: 12,
    alignItems: "center",
  },
  
  actionSendButton: {
    backgroundColor: appTheme.colors.brand.primary,
    paddingHorizontal: 24,
    paddingVertical: 12,
    borderRadius: 8,
    minWidth: 140,
    alignItems: "center",
    shadowColor: appTheme.colors.brand.primary,
    shadowOffset: {
      width: 0,
      height: 2,
    },
    shadowOpacity: 0.2,
    shadowRadius: 4,
    elevation: 4,
  },
  
  actionSendButtonDisabled: {
    backgroundColor: appTheme.colors.neutral.medium,
    shadowOpacity: 0,
    elevation: 0,
  },
  
  actionButtonContent: {
    flexDirection: "row",
    alignItems: "center",
    gap: 8,
  },
  
  actionSendButtonText: {
    fontFamily: 'Satoshi-Medium',
    color: appTheme.colors.neutral.lightest,
    fontSize: 16,
    fontWeight: "600",
  },

  // Session Tabs Styles (enhanced for better visibility)
  sessionTabsContainer: {
    marginBottom: 16,
  },
  
  sessionTabsTitle: {
    fontFamily: 'Satoshi-Bold',
    fontSize: 16,
    fontWeight: '600',
    color: appTheme.colors.neutral.darkest,
    marginBottom: 12,
    paddingHorizontal: 16,
  },
  
  sessionTabs: {
    flexGrow: 0,
  },
  
  sessionTabsContent: {
    paddingHorizontal: 16,
  },
  
  sessionTab: {
    minWidth: 120,
    padding: 12,
    borderRadius: 12,
    borderWidth: 2,
    alignItems: 'center',
    position: 'relative',
    marginRight: 12,
  },
  
  sessionTabHeader: {
    flexDirection: 'row',
    justifyContent: 'space-between',
    alignItems: 'center',
    width: '100%',
    position: 'absolute',
    top: 8,
    paddingHorizontal: 4,
  },
  
  sessionTabIndicator: {
    width: 4,
    height: 4,
    borderRadius: 2,
  },
  
  sessionTabText: {
    fontFamily: 'Satoshi-Medium',
    fontSize: 14,
    fontWeight: '600',
    marginBottom: 4,
  },
  
  sessionTabDate: {
    fontFamily: 'Satoshi-Regular',
    fontSize: 12,
    color: appTheme.colors.neutral.medium,
    marginBottom: 2,
  },
  
  sessionTabInfo: {
    fontFamily: 'Satoshi-Regular',
    fontSize: 11,
    color: appTheme.colors.neutral.medium,
  },
  emptyState: {
    flex: 1,
    justifyContent: "center",
    alignItems: "center",
    padding: 20,
  },
  emptyStateText: {
    fontFamily: 'Satoshi-Regular',
    fontSize: 16,
    color: appTheme.colors.neutral.darkest,
    textAlign: "center",
  },
  // AI Generation Progress Styles
  progressContainer: {
    flex: 1,
    justifyContent: "center",
    alignItems: "center",
    paddingHorizontal: 32,
  },
  progressIcon: {
    width: 80,
    height: 80,
    borderRadius: 40,
    backgroundColor: appTheme.colors.neutral.lighter,
    justifyContent: "center",
    alignItems: "center",
    marginBottom: 24,
  },
  progressTitle: {
    fontFamily: 'Satoshi-Bold',
    fontSize: 18,
    fontWeight: "600",
    color: appTheme.colors.neutral.darkest,
    textAlign: "center",
    marginBottom: 8,
  },
  progressSubtitle: {
    fontFamily: 'Satoshi-Regular',
    fontSize: 14,
    color: appTheme.colors.neutral.medium,
    textAlign: "center",
    marginBottom: 24,
  },

  // Send Confirmation Modal Styles
  confirmationOverlay: {
    flex: 1,
    backgroundColor: appTheme.colors.state.overlay,
  },

  confirmationContainer: {
    flex: 1,
    justifyContent: 'center',
    alignItems: 'center',
    paddingHorizontal: 20,
  },

  confirmationDialog: {
    backgroundColor: appTheme.colors.neutral.lightest,
    borderRadius: 12,
    maxWidth: 400,
    minWidth: 300,
    shadowColor: '#000000',
    shadowOffset: {
      width: 0,
      height: 8,
    },
    shadowOpacity: 0.25,
    shadowRadius: 16,
    elevation: 16,
  },

  confirmationHeader: {
    paddingHorizontal: 24,
    paddingTop: 24,
    paddingBottom: 16,
    borderBottomWidth: 1,
    borderBottomColor: appTheme.colors.neutral.light,
    flexDirection: 'row',
    alignItems: 'center',
    justifyContent: 'center',
    gap: 12,
  },

  confirmationTitle: {
    fontFamily: 'Satoshi-Bold',
    fontSize: 18,
    color: appTheme.colors.neutral.darkest,
    fontWeight: '600',
  },

  confirmationContent: {
    paddingHorizontal: 24,
    paddingVertical: 20,
    alignItems: 'center',
  },

  confirmationMessage: {
    fontFamily: 'Satoshi-Medium',
    fontSize: 16,
    color: appTheme.colors.neutral.dark,
    lineHeight: 22,
    textAlign: 'center',
    marginBottom: 20,
    fontWeight: '500',
  },

  confirmationEmailCount: {
    backgroundColor: appTheme.colors.status.success + '22',
    borderRadius: 12,
    paddingVertical: 16,
    paddingHorizontal: 24,
    alignItems: 'center',
    marginBottom: 20,
    borderWidth: 1,
    borderColor: appTheme.colors.status.success,
  },

  confirmationEmailCountValue: {
    fontSize: 32,
    fontWeight: '700',
    color: appTheme.colors.status.success,
    marginBottom: 4,
  },

  confirmationEmailCountLabel: {
    fontFamily: 'Satoshi-Bold',
    fontSize: 12,
    color: appTheme.colors.status.success,
    fontWeight: '600',
    textTransform: 'uppercase',
    letterSpacing: 0.5,
  },

  confirmationNote: {
    fontFamily: 'Satoshi-Regular',
    fontSize: 14,
    color: appTheme.colors.neutral.medium,
    textAlign: 'center',
    lineHeight: 18,
  },

  confirmationActions: {
    flexDirection: 'row',
    paddingHorizontal: 24,
    paddingBottom: 24,
    paddingTop: 8,
    gap: 12,
  },

  confirmationCancelButton: {
    flex: 1,
    paddingVertical: 12,
    borderRadius: 8,
    alignItems: 'center',
    backgroundColor: appTheme.colors.neutral.lighter,
    borderWidth: 1,
    borderColor: appTheme.colors.neutral.light,
  },

  confirmationCancelButtonText: {
    fontFamily: 'Satoshi-Medium',
    fontSize: 16,
    color: appTheme.colors.neutral.medium,
    fontWeight: '600',
  },

  confirmationConfirmButton: {
    flex: 1,
    paddingVertical: 12,
    borderRadius: 8,
    flexDirection: 'row',
    alignItems: 'center',
    justifyContent: 'center',
    backgroundColor: appTheme.colors.brand.primary,
    borderWidth: 1,
    borderColor: appTheme.colors.brand.primary,
  },

  confirmationConfirmButtonText: {
    fontFamily: 'Satoshi-Medium',
    fontSize: 16,
    color: appTheme.colors.neutral.lightest,
    fontWeight: '600',
  },

  confirmationIcon: {
    marginRight: 8,
  },
}); 
}

// Create a fallback theme for backward compatibility
const fallbackTheme = {
  colors,
  device: { deviceType: 'mobile' as const, isTablet: false, isMobile: true, width: 375, height: 667, isLandscape: false },
  spacing: { xs: 4, sm: 8, md: 12, lg: 16, xl: 20, xxl: 24, xxxl: 32 },
  typography: { appTitle: 28, sectionHeader: 20, subsectionHeader: 18, productName: 16, buttonText: 16, bodyLarge: 16, bodyMedium: 14, bodySmall: 12, caption: 11 },
  layout: { maxContentWidth: '100%' as const, paddingHorizontal: 20, columns: 1, actionGridColumns: 2, cardMinWidth: 0, tabBarHeight: 60, touchTargetMin: 44 },
  patterns: {
    container: () => ({ flex: 1, maxWidth: '100%', alignSelf: 'center' as const, width: '100%' }),
    grid: () => ({ flexDirection: 'row' as const, flexWrap: 'wrap' as const, justifyContent: 'space-between' as const }),
    card: () => ({ flex: 1, minWidth: 0 }),
    actionGrid: () => ({ flexDirection: 'row' as const, flexWrap: 'wrap' as const, justifyContent: 'space-between' as const }),
    touchTarget: () => ({ minHeight: 44, minWidth: 44 })
  },
  breakpoints: { mobile: 0, tablet: 768 },
  getResponsiveValue: <T>(values: Partial<Record<string, T>>, fallback: T): T => fallback,
};
// Backward-compatible static export (deprecated - use useEmailsTheme instead)
export const emailsStyles = getEmailsStyles(fallbackTheme);


// Utility hook for email components
export const useEmailsTheme = () => {
  const appTheme = useAppTheme();
  return {
    styles: getEmailsStyles(appTheme),
    appTheme,
  };
};


<|MERGE_RESOLUTION|>--- conflicted
+++ resolved
@@ -1,24 +1,7 @@
 import { StyleSheet } from "react-native";
-<<<<<<< HEAD
 import colors, { type AppColors } from '../../lib/theme/colors';
-=======
-import colors, { type AppColors } from '@/app/theme/colors';
-import { useAppTheme } from '@/app/hooks/useResponsiveStyles';
->>>>>>> 3393338d
-
-// Enhanced emails styles with responsive design for iPad optimization
-export const getEmailsStyles = (appTheme: ReturnType<typeof useAppTheme>) => {
-  // Defensive check for undefined theme
-  if (!appTheme || !appTheme.layout || !appTheme.colors) {
-    console.warn('getEmailsStyles: appTheme is undefined, using fallback styles');
-    return StyleSheet.create({
-      container: { flex: 1, backgroundColor: '#F0EEE4' },
-      header: { padding: 20 },
-    });
-  }
-  
-  return StyleSheet.create({
-  // Main container with responsive layout for iPad
+
+export const getEmailsStyles = (t: AppColors) => StyleSheet.create({
   container: {
     flex: 1,
     backgroundColor: appTheme.colors.neutral.lighter, // Warm paper background like restock sessions
