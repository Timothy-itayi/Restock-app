import { StyleSheet } from "react-native";
<<<<<<< HEAD
import { typography } from "../typography";
import colors, { type AppColors } from '../../lib/theme/colors';
=======
import { fontFamily } from "../typography";
import colors, { type AppColors } from '@/app/theme/colors';
import { useAppTheme } from '@/app/hooks/useResponsiveStyles';
>>>>>>> 3393338d

// Enhanced tabs styling with unified responsive design for iPad optimization
export const getTabsStyles = (appTheme: ReturnType<typeof useAppTheme>) => {
  // Defensive check for undefined theme with enhanced logging
  if (!appTheme || !appTheme.layout || !appTheme.colors) {
    console.warn('⚠️ getTabsStyles: appTheme is undefined, using fallback styles', {
      hasAppTheme: !!appTheme,
      hasLayout: !!(appTheme?.layout),
      hasColors: !!(appTheme?.colors)
    });
    return StyleSheet.create({
      tabBar: { backgroundColor: '#FFFFFF', height: 60 },
      tabIcon: { width: 24, height: 24 },
    });
  }
  
  console.log('🎨 Generating Tabs Styles:', {
    deviceType: appTheme.device.deviceType,
    isTablet: appTheme.device.isTablet,
    tabBarHeight: appTheme.layout.tabBarHeight,
    paddingHorizontal: appTheme.layout.paddingHorizontal,
    maxContentWidth: appTheme.layout.maxContentWidth
  });
  
  return StyleSheet.create({
  // Tab bar container styles - Enhanced for iPad with better spacing
  tabBar: {
    backgroundColor: appTheme.colors.neutral.lightest, // Pure white background (paper)
    borderTopWidth: 1,
    borderTopColor: appTheme.colors.neutral.light, // Light grey border
    height: appTheme.layout.tabBarHeight,
    paddingBottom: appTheme.device.isTablet ? appTheme.spacing.md : appTheme.spacing.lg,
    paddingTop: appTheme.device.isTablet ? appTheme.spacing.md : appTheme.spacing.sm,
    maxWidth: appTheme.layout.maxContentWidth as any,
    alignSelf: 'center',
    // Enhanced iPad spacing for better touch targets
    paddingHorizontal: appTheme.device.isTablet ? appTheme.spacing.xl : appTheme.spacing.md,
  },
  
  // Header styles - Enhanced for iPad
  header: {
    backgroundColor: appTheme.colors.neutral.lightest, // Pure white background
    borderBottomWidth: 1,
    borderBottomColor: appTheme.colors.neutral.light, // Light grey border
    paddingHorizontal: appTheme.layout.paddingHorizontal,
  },
  
  // Tab icon styles - Larger touch targets for iPad
  tabIcon: {
    width: appTheme.device.isTablet ? 32 : 24,
    height: appTheme.device.isTablet ? 32 : 24,
    // Ensure adequate touch target size
    minHeight: appTheme.layout.touchTargetMin,
    minWidth: appTheme.layout.touchTargetMin,
  },
  
  // Tab label styles - Better typography for iPad viewing distances
  tabLabel: {
    fontFamily: fontFamily.satoshi,
    fontSize: appTheme.typography.caption,
    fontWeight: "500",
    marginTop: appTheme.spacing.xs,
    // Better contrast for tablet viewing
    letterSpacing: appTheme.device.isTablet ? 0.3 : 0,
  },
  
  // Floating action button styles - Larger for iPad
  floatingButton: {
    width: appTheme.device.isTablet ? 64 : 56,
    height: appTheme.device.isTablet ? 64 : 56,
    borderRadius: appTheme.device.isTablet ? 32 : 28,
    backgroundColor: appTheme.colors.brand.primary, // Brand green
    justifyContent: 'center',
    alignItems: 'center',
    shadowColor: "#000000",
    shadowOffset: { width: 0, height: 4 },
    shadowOpacity: 0.15,
    shadowRadius: 12,
    elevation: 8,
    marginBottom: appTheme.spacing.sm,
    // Better positioning for iPad
    marginRight: appTheme.device.isTablet ? appTheme.spacing.xl : appTheme.spacing.md,
  },
  
  // Tab screen specific styles - Responsive container for iPad
  tabScreen: {
    flex: 1,
    backgroundColor: appTheme.colors.neutral.lightest, // Pure white background
    maxWidth: appTheme.layout.maxContentWidth as any,
    alignSelf: 'center',
    width: '100%',
  },
  
  // Tab content styles - Better content organization for tablet
  tabContent: {
    flex: 1,
    backgroundColor: appTheme.colors.neutral.lightest,
    paddingHorizontal: appTheme.layout.paddingHorizontal,
    maxWidth: appTheme.layout.maxContentWidth as any,
    alignSelf: 'center',
    width: '100%',
  },
});
};

// Enhanced tab bar configuration for expo-router with iPad optimization
export const getTabBarOptions = (appTheme: ReturnType<typeof useAppTheme>) => {
  // Defensive check for undefined theme with enhanced logging
  if (!appTheme || !appTheme.layout || !appTheme.colors) {
    console.warn('⚠️ getTabBarOptions: appTheme is undefined, using fallback options', {
      hasAppTheme: !!appTheme,
      hasLayout: !!(appTheme?.layout),
      hasColors: !!(appTheme?.colors)
    });
    return {
      tabBarActiveTintColor: '#1A1D20',
      tabBarInactiveTintColor: '#6C757D',
      tabBarStyle: { backgroundColor: '#FFFFFF', height: 60 },
    };
  }
  
  console.log('🎯 Generating Tab Bar Options:', {
    deviceType: appTheme.device.deviceType,
    isTablet: appTheme.device.isTablet,
    tabBarHeight: appTheme.layout.tabBarHeight,
    iconSize: appTheme.device.isTablet ? 32 : 24,
    paddingHorizontal: appTheme.device.isTablet ? appTheme.spacing.xl : appTheme.spacing.md
  });
  
  return {
  // Active tab color (black for portfolio aesthetic)
  tabBarActiveTintColor: appTheme.colors.neutral.darkest,
  
  // Inactive tab color (light grey)
  tabBarInactiveTintColor: appTheme.colors.neutral.medium,
  
  // Enhanced tab bar container styling for iPad
  tabBarStyle: {
    backgroundColor: appTheme.colors.neutral.lightest, // Pure white background
    borderTopWidth: 1,
    borderTopColor: appTheme.colors.neutral.light, // Light grey border
    height: appTheme.layout.tabBarHeight,
    paddingBottom: appTheme.device.isTablet ? appTheme.spacing.md : appTheme.spacing.lg,
    paddingTop: appTheme.device.isTablet ? appTheme.spacing.md : appTheme.spacing.sm,
    maxWidth: appTheme.layout.maxContentWidth as any,
    alignSelf: 'center',
    // Enhanced iPad spacing and touch targets
    paddingHorizontal: appTheme.device.isTablet ? appTheme.spacing.xl : appTheme.spacing.md,
  },
  
  // Header styling with responsive padding
  headerStyle: {
    backgroundColor: appTheme.colors.neutral.lightest, // Pure white background
    borderBottomWidth: 1,
    borderBottomColor: appTheme.colors.neutral.light, // Light grey border
    paddingHorizontal: appTheme.layout.paddingHorizontal,
  },
  
  // Header text color
  headerTintColor: appTheme.colors.neutral.darkest, // Dark text
  
  // Header title styling with responsive typography
  headerTitleStyle: {
    fontFamily: fontFamily.satoshi,
    fontSize: appTheme.typography.subsectionHeader,
    fontWeight: "600" as const,
    color: appTheme.colors.neutral.darkest, // Dark text
    letterSpacing: appTheme.device.isTablet ? 0.2 : 0,
  },
  
  // Tab label styling with responsive typography for iPad
  tabBarLabelStyle: {
    fontFamily: fontFamily.satoshi,
    fontSize: appTheme.typography.caption,
    fontWeight: "500" as const,
    marginTop: appTheme.spacing.xs,
    letterSpacing: appTheme.device.isTablet ? 0.3 : 0,
  },
  
  // Tab icon styling with enhanced touch targets for iPad
  tabBarIconStyle: {
    width: appTheme.device.isTablet ? 32 : 24,
    height: appTheme.device.isTablet ? 32 : 24,
    marginBottom: appTheme.device.isTablet ? appTheme.spacing.xs : 0,
  },
  
  // Tab press animation
  tabBarPressColor: appTheme.colors.neutral.lighter, // Very light grey for press feedback
  
  // Tab press opacity
  tabBarPressOpacity: 0.8,
  
  // Enhanced tab button style for iPad
  tabBarItemStyle: {
    paddingVertical: appTheme.device.isTablet ? appTheme.spacing.sm : appTheme.spacing.xs,
    minHeight: appTheme.layout.touchTargetMin,
    minWidth: appTheme.layout.touchTargetMin,
  },
  };
};

// Utility hook for components that need both styles and options
export const useTabsTheme = () => {
  const appTheme = useAppTheme();
  return {
    styles: getTabsStyles(appTheme),
    options: getTabBarOptions(appTheme),
    appTheme,
  };
};

// Individual tab screen options (for customization per tab)
export const tabScreenOptions = {
  dashboard: {
    title: "Dashboard",
    tabBarIcon: {
      name: "home",
    },
  },
  
  restockSessions: {
    title: "Restock Sessions",
    tabBarIcon: {
      name: "cube-outline",
    },
  },
  
  emails: {
    title: "Emails",
    tabBarIcon: {
      name: "mail",
    },
  },
  
  profile: {
    title: "Profile",
    tabBarIcon: {
      name: "person",
    },
  },
};<|MERGE_RESOLUTION|>--- conflicted
+++ resolved
@@ -1,38 +1,10 @@
 import { StyleSheet } from "react-native";
-<<<<<<< HEAD
 import { typography } from "../typography";
 import colors, { type AppColors } from '../../lib/theme/colors';
-=======
-import { fontFamily } from "../typography";
-import colors, { type AppColors } from '@/app/theme/colors';
-import { useAppTheme } from '@/app/hooks/useResponsiveStyles';
->>>>>>> 3393338d
-
-// Enhanced tabs styling with unified responsive design for iPad optimization
-export const getTabsStyles = (appTheme: ReturnType<typeof useAppTheme>) => {
-  // Defensive check for undefined theme with enhanced logging
-  if (!appTheme || !appTheme.layout || !appTheme.colors) {
-    console.warn('⚠️ getTabsStyles: appTheme is undefined, using fallback styles', {
-      hasAppTheme: !!appTheme,
-      hasLayout: !!(appTheme?.layout),
-      hasColors: !!(appTheme?.colors)
-    });
-    return StyleSheet.create({
-      tabBar: { backgroundColor: '#FFFFFF', height: 60 },
-      tabIcon: { width: 24, height: 24 },
-    });
-  }
-  
-  console.log('🎨 Generating Tabs Styles:', {
-    deviceType: appTheme.device.deviceType,
-    isTablet: appTheme.device.isTablet,
-    tabBarHeight: appTheme.layout.tabBarHeight,
-    paddingHorizontal: appTheme.layout.paddingHorizontal,
-    maxContentWidth: appTheme.layout.maxContentWidth
-  });
-  
-  return StyleSheet.create({
-  // Tab bar container styles - Enhanced for iPad with better spacing
+
+// Tabs styling using the unified semantic color system
+export const getTabsStyles = (t: AppColors) => StyleSheet.create({
+  // Tab bar container styles
   tabBar: {
     backgroundColor: appTheme.colors.neutral.lightest, // Pure white background (paper)
     borderTopWidth: 1,
